﻿using System;
using System.Linq;
using System.Text;
using System.Text.RegularExpressions;

namespace Linear_Programming_Solver.Models
{
    /// <summary>
    /// Dual Simplex using tableau updates.
    /// Starts from a dual-feasible tableau (z-row >= 0) and fixes infeasible RHS (negative b).
    /// </summary>
    internal class DualSimplex : ILPAlgorithm
    {
        private const double Eps = 1e-9;
        private const int MaxIterations = 10000;

        public SimplexResult Solve(LPProblem original, Action<string, bool[,]> updatePivot = null)
        {
<<<<<<< HEAD
            // Prepare problem: convert to max, <= constraints, b >= 0
=======
            // 1) Standardize to Max with only <= and b >= 0 (split '=' into two <=)
>>>>>>> 6e414161
            var model = PrepareForTableau(original);

            // 2) Build primal-style tableau with slack basis
            var T = BuildTableau(model, out var basis, out var varNames);

<<<<<<< HEAD
            // Ensure dual feasibility (z-row nonnegative reduced costs)
            ForceDualFeasibility(T, updatePivot);
=======
            // 3) Make the z-row dual-feasible (all reduced costs >= 0) AND update basis during those pivots
            ForceDualFeasibility(T, basis);
>>>>>>> 6e414161

            // 4) Show initial tableau
            // Show initial tableau (highlight z-row)
            // Show initial tableau
            var sb0 = new StringBuilder();
            AppendTableau(sb0, T, basis, varNames, 0);
            updatePivot?.Invoke(sb0.ToString(), null);



            // 5) Dual simplex iterations: fix negative RHS while maintaining z-row >= 0
            int iter = 1;
            while (true)
            {
                if (iter > MaxIterations)
                    throw new Exception("Iteration limit exceeded (Dual Simplex).");

<<<<<<< HEAD
                int m = T.GetLength(0) - 1;       // number of constraints
                int nNoRhs = T.GetLength(1) - 1;  // number of variables + slacks

                // Choose leaving row: most negative RHS (infeasible basic variable)
=======
                int m = T.GetLength(0) - 1;     // constraint rows
                int nNoRhs = T.GetLength(1) - 1; // columns excluding RHS
>>>>>>> 6e414161
                int rhsCol = nNoRhs;

                // Choose leaving row: most negative RHS
                int leave = -1;
                double mostNeg = -Eps;
                for (int i = 0; i < m; i++)
                {
                    if (T[i, rhsCol] < mostNeg)
                    {
                        mostNeg = T[i, rhsCol];
                        leave = i;
                    }
                }

<<<<<<< HEAD
                if (leave == -1)
                {
                    // Primal feasible now; optimal (dual feasible maintained)
                    return FinalizeReport(new StringBuilder(), T, basis, varNames, "OPTIMAL");
                }

                // Choose entering column j that minimizes ratio (reduced cost / |a_leave,j|) over a_leave,j < 0
=======
                // If none negative -> primal feasible; since z-row is >= 0, we're optimal
                if (leave == -1)
                {

                    // primal feasible now; optimal (dual feasible was maintained)
                    // print final tableau with Z row (row 0) highlighted
                    var sbFinal = new StringBuilder();
                    AppendTableau(sbFinal, T, basis, varNames, iter);

                    bool[,] highlightFinal = new bool[T.GetLength(0), T.GetLength(1)];
                    int zRowIndex = 0; // <-- Z row is the first row
                    for (int j = 0; j < T.GetLength(1); j++)
                        highlightFinal[zRowIndex, j] = true;

                    updatePivot?.Invoke(sbFinal.ToString(), highlightFinal);

                    return FinalizeReport(new StringBuilder(), T, basis, varNames, "OPTIMAL");
                }

                // Choose entering column j minimizing z_j / |a_{leave,j}| over a_{leave,j} < 0
>>>>>>> 6e414161
                int enter = -1;
                double bestRatio = double.PositiveInfinity;
                for (int j = 0; j < nNoRhs; j++)
                {
                    double a = T[leave, j];
                    if (a < -Eps)
                    {
<<<<<<< HEAD
                        double ratio = T[m, j] / (-a); // reduced cost / |a|
=======
                        double ratio = T[m, j] / (-a);
>>>>>>> 6e414161
                        if (ratio < bestRatio - 1e-12)
                        {
                            bestRatio = ratio;
                            enter = j;
                        }
                    }
                }

                if (enter == -1)
                {
<<<<<<< HEAD
                    // No entering variable found → problem infeasible
                    var report = new StringBuilder();
                    report.AppendLine("INFEASIBLE (dual step found no entering variable)");
                    return FinalizeReport(report, T, basis, varNames, "INFEASIBLE");
                }

                // Perform pivot operation
                Pivot(T, leave, enter);
                basis[leave] = enter;

                // Build tableau string with highlights for pivot row and column
                var sb = new StringBuilder();
                AppendTableau(sb, T, basis, varNames, iter);

                var highlight = new bool[m + 1, nNoRhs + 1]; // including z-row
=======
                    return FinalizeReport(new StringBuilder().AppendLine("INFEASIBLE (no entering column found)"),
                        T, basis, varNames, "INFEASIBLE");
                }

                // Pivot and update basis
                Pivot(T, leave, enter);
                basis[leave] = enter;

                // Print iteration with highlight
                var sb = new StringBuilder();
                AppendTableau(sb, T, basis, varNames, iter);

                var highlight = new bool[m + 1, nNoRhs + 1];
>>>>>>> 6e414161
                for (int j = 0; j < nNoRhs + 1; j++) highlight[leave, j] = true;
                for (int i = 0; i < m + 1; i++) highlight[i, enter] = true;

                updatePivot?.Invoke(sb.ToString(), highlight);

                iter++;
            }
        }

        #region Preparation and Tableau Construction

        private static LPProblem PrepareForTableau(LPProblem original)
        {
            var model = original.Clone();

<<<<<<< HEAD
            // Convert minimization to maximization by negating objective coefficients
=======
            // Convert to Max
>>>>>>> 6e414161
            if (model.ObjectiveSense == Sense.Min)
                for (int i = 0; i < model.C.Length; i++)
                    model.C[i] = -model.C[i];

<<<<<<< HEAD
            // Convert all constraints to <= form with b >= 0 by flipping rows if needed
            var expanded = new LPProblem { C = (double[])model.C.Clone() };
=======
            // Build expanded model with only <= and b >= 0; split '='
            var expanded = new LPProblem { C = (double[])model.C.Clone(), ObjectiveSense = Sense.Max };
>>>>>>> 6e414161
            foreach (var cons in model.Constraints)
            {
                if (cons.Relation == Rel.EQ)
                {
<<<<<<< HEAD
                    // Equality constraint split into two inequalities
                    expanded.Constraints.Add(new Constraint { A = (double[])cons.A.Clone(), B = cons.B, Relation = Rel.LE });

=======
                    // +row <= b
                    expanded.Constraints.Add(new Constraint { A = (double[])cons.A.Clone(), B = cons.B, Relation = Rel.LE });
                    // -row <= -b
>>>>>>> 6e414161
                    var neg = new Constraint { A = (double[])cons.A.Clone(), B = -cons.B, Relation = Rel.LE };
                    for (int j = 0; j < neg.A.Length; j++) neg.A[j] *= -1;
                    expanded.Constraints.Add(neg);
                }
                else
                {
                    var row = cons.Clone();
                    if (row.Relation == Rel.GE)
                    {
<<<<<<< HEAD
                        // Flip GE to LE by multiplying by -1
=======
                        // multiply by -1 to turn >= into <=
>>>>>>> 6e414161
                        for (int j = 0; j < row.A.Length; j++) row.A[j] *= -1;
                        row.B *= -1;
                        row.Relation = Rel.LE;
                    }
                    if (row.B < -Eps)
                    {
<<<<<<< HEAD
                        // Flip row to ensure b >= 0
=======
                        // ensure b >= 0
>>>>>>> 6e414161
                        for (int j = 0; j < row.A.Length; j++) row.A[j] *= -1;
                        row.B *= -1;
                    }
                    expanded.Constraints.Add(row);
                }
            }
            return expanded;
        }

        private static double[,] BuildTableau(LPProblem model, out int[] basis, out string[] varNames)
        {
            int m = model.Constraints.Count;
            int n = model.NumVars;
            int s = m; // number of slack variables

            var T = new double[m + 1, n + s + 1];

<<<<<<< HEAD
            // Fill constraints rows
            for (int i = 0; i < m; i++)
            {
                var row = model.Constraints[i];
                for (int j = 0; j < n; j++)
                    T[i, j] = row.A[j];
                T[i, n + i] = 1.0; // slack variable coefficient
                T[i, n + s] = row.B; // RHS
            }

            // Fill objective row (z-row)
            for (int j = 0; j < n; j++)
                T[m, j] = -model.C[j];

            // Initial basis is slack variables
            basis = Enumerable.Range(n, s).ToArray();

            // Variable names for display
=======
            // constraints
            for (int i = 0; i < m; i++)
            {
                var row = model.Constraints[i];
                for (int j = 0; j < n; j++) T[i, j] = row.A[j];
                T[i, n + i] = 1.0;                // slack
                T[i, n + s] = row.B;              // RHS
            }

            // z row = -c for decision vars
            for (int j = 0; j < n; j++) T[m, j] = -model.C[j];

            // initial basis = slacks
            basis = Enumerable.Range(n, s).ToArray();

            // variable names (x then c)
>>>>>>> 6e414161
            varNames = new string[n + s];
            for (int j = 0; j < n; j++) varNames[j] = $"x{j + 1}";
            for (int j = 0; j < s; j++) varNames[n + j] = $"c{j + 1}";

            return T;
        }

        /// <summary>
<<<<<<< HEAD
        /// Ensures dual feasibility by performing primal pivots if z-row has negative reduced costs.
        /// </summary>
        private static void ForceDualFeasibility(double[,] T, Action<string, bool[,]> updatePivot = null)
=======
        /// Ensures z-row >= 0 by performing primal pivots if needed.
        /// IMPORTANT: updates the basis array alongside tableau.
        /// </summary>
        private static void ForceDualFeasibility(double[,] T, int[] basis)
>>>>>>> 6e414161
        {
            int m = T.GetLength(0) - 1;
            int rhsCol = T.GetLength(1) - 1;
            int nNoRhs = rhsCol;

            // Loop until all reduced costs are >= 0 or until we hit a guard
            for (int guard = 0; guard < 100; guard++)
            {
                int entering = -1;
                double minVal = -Eps;
                for (int j = 0; j < nNoRhs; j++)
<<<<<<< HEAD
                {
                    if (T[m, j] < minVal)
                    {
                        minVal = T[m, j];
                        entering = j;
                    }
                }
                if (entering == -1) return; // dual feasible
=======
                    if (T[m, j] < minVal) { minVal = T[m, j]; entering = j; }
>>>>>>> 6e414161

                if (entering == -1) return; // already dual-feasible

                // choose leaving by primal ratio test (like primal simplex)
                int leave = -1;
                double bestRatio = double.PositiveInfinity;
                for (int i = 0; i < m; i++)
                {
                    double a = T[i, entering];
                    if (a > Eps)
                    {
<<<<<<< HEAD
                        double ratio = T[i, rhsCol] / T[i, entering];
                        if (ratio < bestRatio - 1e-12)
                        {
                            bestRatio = ratio;
                            leave = i;
                        }
                    }
                }
                if (leave == -1)
                {
                    // Unbounded in primal, but dual simplex will handle later
                    return;
                }

                Pivot(T, leave, entering);

                // Optional: log pivot during force dual feasibility
                if (updatePivot != null)
                {
                    var sb = new StringBuilder();
                    AppendTableau(sb, T, Enumerable.Range(T.GetLength(1) - 1 - m, m).ToArray(), null, -1);
                    updatePivot(sb.ToString(), null);
                }
=======
                        double ratio = T[i, rhsCol] / a;
                        if (ratio < bestRatio - 1e-12) { bestRatio = ratio; leave = i; }
                    }
                }
                if (leave == -1) return; // cannot fix via primal step; stop and let dual phase handle

                Pivot(T, leave, entering);
                basis[leave] = entering;  // ✅ keep basis consistent with tableau
>>>>>>> 6e414161
            }
        }

        #endregion

<<<<<<< HEAD
        #region Core Operations and Output

=======
        #region Core ops / printing
>>>>>>> 6e414161
        private static void Pivot(double[,] T, int row, int col)
        {
            int R = T.GetLength(0);
            int C = T.GetLength(1);

            double piv = T[row, col];
            if (Math.Abs(piv) < Eps)
                throw new Exception("Pivot element is zero or too close to zero.");

            for (int j = 0; j < C; j++)
                T[row, j] /= piv;

            for (int i = 0; i < R; i++)
            {
                if (i == row) continue;
                double f = T[i, col];
                for (int j = 0; j < C; j++)
                    T[i, j] -= f * T[row, j];
            }
        }

        private static void AppendTableau(StringBuilder sb, double[,] T, int[] basis, string[] varNames, int iter)
        {
<<<<<<< HEAD
            int m = T.GetLength(0) - 1; // constraints count
            int ns = T.GetLength(1) - 1; // variables + slacks count
=======
            int m = T.GetLength(0) - 1;         // constraints
            int ns = T.GetLength(1) - 1;        // columns excluding RHS
>>>>>>> 6e414161
            int colWidth = 12;

            string PadString(string s) => s.PadLeft(colWidth);
            string PadDouble(double d) => d.ToString("0.###").PadLeft(colWidth);

            sb.AppendLine($"DUAL SIMPLEX TABLEAU Iteration {iter}");

            sb.Append(PadString("Basis"));
            for (int j = 0; j < ns; j++)
                sb.Append(PadString(varNames != null ? varNames[j] : $"v{j + 1}"));
            sb.Append(PadString("RHS"));
            sb.AppendLine();

            string dash = new string('-', colWidth * (ns + 2));
            sb.AppendLine(dash);

            // z row
            sb.Append(PadString("z"));
            for (int j = 0; j < ns; j++)
                sb.Append(PadDouble(T[m, j]));
            sb.Append(PadDouble(T[m, ns]));
            sb.AppendLine();

            // constraints rows
            for (int i = 0; i < m; i++)
            {
                string basisName = (basis != null && varNames != null && basis.Length > i && basis[i] < varNames.Length)
                    ? varNames[basis[i]]
                    : $"b{i + 1}";
                sb.Append(PadString(basisName));
                for (int j = 0; j < ns; j++)
                    sb.Append(PadDouble(T[i, j]));
                sb.Append(PadDouble(T[i, ns]));
                sb.AppendLine();
            }
        }

        private static SimplexResult FinalizeReport(StringBuilder report, double[,] T, int[] basis, string[] varNames, string status)
        {
            int m = T.GetLength(0) - 1;
<<<<<<< HEAD
            int n = varNames?.Count(v => v.StartsWith("x")) ?? 0;
=======
            int n = varNames.Count(v => v.StartsWith("x")); // decision variables
>>>>>>> 6e414161
            var x = new double[n];

            // Assign RHS to any decision variable that is currently basic
            for (int i = 0; i < m; i++)
            {
<<<<<<< HEAD
                if (basis[i] < n)
                    x[basis[i]] = T[i, T.GetLength(1) - 1];
=======
                int basicCol = basis[i];
                if (basicCol < n)
                {
                    x[basicCol] = T[i, T.GetLength(1) - 1];
                }
>>>>>>> 6e414161
            }

            double z = T[m, T.GetLength(1) - 1];

            report.AppendLine($"\nStatus: {status}");
            for (int j = 0; j < n; j++)
                report.AppendLine($"  x{j + 1} = {Math.Round(x[j], 6):0.######}");
            report.AppendLine($"  z* = {Math.Round(z, 6):0.######}");

            var summary = new StringBuilder();
            summary.AppendLine($"Status: {status}");
            summary.AppendLine($"z* = {Math.Round(z, 6):0.######}");
            summary.AppendLine("x* = [" + string.Join(", ", x.Select(v => Math.Round(v, 6))) + "]");

            return new SimplexResult { Report = report.ToString(), Summary = summary.ToString() };
        }

        #endregion
    }
}<|MERGE_RESOLUTION|>--- conflicted
+++ resolved
@@ -1,7 +1,6 @@
 ﻿using System;
 using System.Linq;
 using System.Text;
-using System.Text.RegularExpressions;
 
 namespace Linear_Programming_Solver.Models
 {
@@ -12,27 +11,17 @@
     internal class DualSimplex : ILPAlgorithm
     {
         private const double Eps = 1e-9;
-        private const int MaxIterations = 10000;
 
         public SimplexResult Solve(LPProblem original, Action<string, bool[,]> updatePivot = null)
         {
-<<<<<<< HEAD
-            // Prepare problem: convert to max, <= constraints, b >= 0
-=======
             // 1) Standardize to Max with only <= and b >= 0 (split '=' into two <=)
->>>>>>> 6e414161
             var model = PrepareForTableau(original);
 
             // 2) Build primal-style tableau with slack basis
             var T = BuildTableau(model, out var basis, out var varNames);
 
-<<<<<<< HEAD
-            // Ensure dual feasibility (z-row nonnegative reduced costs)
-            ForceDualFeasibility(T, updatePivot);
-=======
             // 3) Make the z-row dual-feasible (all reduced costs >= 0) AND update basis during those pivots
             ForceDualFeasibility(T, basis);
->>>>>>> 6e414161
 
             // 4) Show initial tableau
             // Show initial tableau (highlight z-row)
@@ -47,18 +36,10 @@
             int iter = 1;
             while (true)
             {
-                if (iter > MaxIterations)
-                    throw new Exception("Iteration limit exceeded (Dual Simplex).");
-
-<<<<<<< HEAD
-                int m = T.GetLength(0) - 1;       // number of constraints
-                int nNoRhs = T.GetLength(1) - 1;  // number of variables + slacks
-
-                // Choose leaving row: most negative RHS (infeasible basic variable)
-=======
+                if (iter > 10000) throw new Exception("Iteration limit exceeded (Dual Simplex).");
+
                 int m = T.GetLength(0) - 1;     // constraint rows
                 int nNoRhs = T.GetLength(1) - 1; // columns excluding RHS
->>>>>>> 6e414161
                 int rhsCol = nNoRhs;
 
                 // Choose leaving row: most negative RHS
@@ -73,15 +54,6 @@
                     }
                 }
 
-<<<<<<< HEAD
-                if (leave == -1)
-                {
-                    // Primal feasible now; optimal (dual feasible maintained)
-                    return FinalizeReport(new StringBuilder(), T, basis, varNames, "OPTIMAL");
-                }
-
-                // Choose entering column j that minimizes ratio (reduced cost / |a_leave,j|) over a_leave,j < 0
-=======
                 // If none negative -> primal feasible; since z-row is >= 0, we're optimal
                 if (leave == -1)
                 {
@@ -102,7 +74,6 @@
                 }
 
                 // Choose entering column j minimizing z_j / |a_{leave,j}| over a_{leave,j} < 0
->>>>>>> 6e414161
                 int enter = -1;
                 double bestRatio = double.PositiveInfinity;
                 for (int j = 0; j < nNoRhs; j++)
@@ -110,11 +81,7 @@
                     double a = T[leave, j];
                     if (a < -Eps)
                     {
-<<<<<<< HEAD
-                        double ratio = T[m, j] / (-a); // reduced cost / |a|
-=======
                         double ratio = T[m, j] / (-a);
->>>>>>> 6e414161
                         if (ratio < bestRatio - 1e-12)
                         {
                             bestRatio = ratio;
@@ -122,26 +89,8 @@
                         }
                     }
                 }
-
                 if (enter == -1)
                 {
-<<<<<<< HEAD
-                    // No entering variable found → problem infeasible
-                    var report = new StringBuilder();
-                    report.AppendLine("INFEASIBLE (dual step found no entering variable)");
-                    return FinalizeReport(report, T, basis, varNames, "INFEASIBLE");
-                }
-
-                // Perform pivot operation
-                Pivot(T, leave, enter);
-                basis[leave] = enter;
-
-                // Build tableau string with highlights for pivot row and column
-                var sb = new StringBuilder();
-                AppendTableau(sb, T, basis, varNames, iter);
-
-                var highlight = new bool[m + 1, nNoRhs + 1]; // including z-row
-=======
                     return FinalizeReport(new StringBuilder().AppendLine("INFEASIBLE (no entering column found)"),
                         T, basis, varNames, "INFEASIBLE");
                 }
@@ -155,7 +104,6 @@
                 AppendTableau(sb, T, basis, varNames, iter);
 
                 var highlight = new bool[m + 1, nNoRhs + 1];
->>>>>>> 6e414161
                 for (int j = 0; j < nNoRhs + 1; j++) highlight[leave, j] = true;
                 for (int i = 0; i < m + 1; i++) highlight[i, enter] = true;
 
@@ -165,41 +113,24 @@
             }
         }
 
-        #region Preparation and Tableau Construction
-
+        #region Prep / Tableau
         private static LPProblem PrepareForTableau(LPProblem original)
         {
             var model = original.Clone();
 
-<<<<<<< HEAD
-            // Convert minimization to maximization by negating objective coefficients
-=======
             // Convert to Max
->>>>>>> 6e414161
             if (model.ObjectiveSense == Sense.Min)
-                for (int i = 0; i < model.C.Length; i++)
-                    model.C[i] = -model.C[i];
-
-<<<<<<< HEAD
-            // Convert all constraints to <= form with b >= 0 by flipping rows if needed
-            var expanded = new LPProblem { C = (double[])model.C.Clone() };
-=======
+                for (int i = 0; i < model.C.Length; i++) model.C[i] = -model.C[i];
+
             // Build expanded model with only <= and b >= 0; split '='
             var expanded = new LPProblem { C = (double[])model.C.Clone(), ObjectiveSense = Sense.Max };
->>>>>>> 6e414161
             foreach (var cons in model.Constraints)
             {
                 if (cons.Relation == Rel.EQ)
                 {
-<<<<<<< HEAD
-                    // Equality constraint split into two inequalities
-                    expanded.Constraints.Add(new Constraint { A = (double[])cons.A.Clone(), B = cons.B, Relation = Rel.LE });
-
-=======
                     // +row <= b
                     expanded.Constraints.Add(new Constraint { A = (double[])cons.A.Clone(), B = cons.B, Relation = Rel.LE });
                     // -row <= -b
->>>>>>> 6e414161
                     var neg = new Constraint { A = (double[])cons.A.Clone(), B = -cons.B, Relation = Rel.LE };
                     for (int j = 0; j < neg.A.Length; j++) neg.A[j] *= -1;
                     expanded.Constraints.Add(neg);
@@ -209,22 +140,14 @@
                     var row = cons.Clone();
                     if (row.Relation == Rel.GE)
                     {
-<<<<<<< HEAD
-                        // Flip GE to LE by multiplying by -1
-=======
                         // multiply by -1 to turn >= into <=
->>>>>>> 6e414161
                         for (int j = 0; j < row.A.Length; j++) row.A[j] *= -1;
                         row.B *= -1;
                         row.Relation = Rel.LE;
                     }
                     if (row.B < -Eps)
                     {
-<<<<<<< HEAD
-                        // Flip row to ensure b >= 0
-=======
                         // ensure b >= 0
->>>>>>> 6e414161
                         for (int j = 0; j < row.A.Length; j++) row.A[j] *= -1;
                         row.B *= -1;
                     }
@@ -238,30 +161,10 @@
         {
             int m = model.Constraints.Count;
             int n = model.NumVars;
-            int s = m; // number of slack variables
+            int s = m;
 
             var T = new double[m + 1, n + s + 1];
 
-<<<<<<< HEAD
-            // Fill constraints rows
-            for (int i = 0; i < m; i++)
-            {
-                var row = model.Constraints[i];
-                for (int j = 0; j < n; j++)
-                    T[i, j] = row.A[j];
-                T[i, n + i] = 1.0; // slack variable coefficient
-                T[i, n + s] = row.B; // RHS
-            }
-
-            // Fill objective row (z-row)
-            for (int j = 0; j < n; j++)
-                T[m, j] = -model.C[j];
-
-            // Initial basis is slack variables
-            basis = Enumerable.Range(n, s).ToArray();
-
-            // Variable names for display
-=======
             // constraints
             for (int i = 0; i < m; i++)
             {
@@ -278,7 +181,6 @@
             basis = Enumerable.Range(n, s).ToArray();
 
             // variable names (x then c)
->>>>>>> 6e414161
             varNames = new string[n + s];
             for (int j = 0; j < n; j++) varNames[j] = $"x{j + 1}";
             for (int j = 0; j < s; j++) varNames[n + j] = $"c{j + 1}";
@@ -287,16 +189,10 @@
         }
 
         /// <summary>
-<<<<<<< HEAD
-        /// Ensures dual feasibility by performing primal pivots if z-row has negative reduced costs.
-        /// </summary>
-        private static void ForceDualFeasibility(double[,] T, Action<string, bool[,]> updatePivot = null)
-=======
         /// Ensures z-row >= 0 by performing primal pivots if needed.
         /// IMPORTANT: updates the basis array alongside tableau.
         /// </summary>
         private static void ForceDualFeasibility(double[,] T, int[] basis)
->>>>>>> 6e414161
         {
             int m = T.GetLength(0) - 1;
             int rhsCol = T.GetLength(1) - 1;
@@ -308,18 +204,7 @@
                 int entering = -1;
                 double minVal = -Eps;
                 for (int j = 0; j < nNoRhs; j++)
-<<<<<<< HEAD
-                {
-                    if (T[m, j] < minVal)
-                    {
-                        minVal = T[m, j];
-                        entering = j;
-                    }
-                }
-                if (entering == -1) return; // dual feasible
-=======
                     if (T[m, j] < minVal) { minVal = T[m, j]; entering = j; }
->>>>>>> 6e414161
 
                 if (entering == -1) return; // already dual-feasible
 
@@ -331,31 +216,6 @@
                     double a = T[i, entering];
                     if (a > Eps)
                     {
-<<<<<<< HEAD
-                        double ratio = T[i, rhsCol] / T[i, entering];
-                        if (ratio < bestRatio - 1e-12)
-                        {
-                            bestRatio = ratio;
-                            leave = i;
-                        }
-                    }
-                }
-                if (leave == -1)
-                {
-                    // Unbounded in primal, but dual simplex will handle later
-                    return;
-                }
-
-                Pivot(T, leave, entering);
-
-                // Optional: log pivot during force dual feasibility
-                if (updatePivot != null)
-                {
-                    var sb = new StringBuilder();
-                    AppendTableau(sb, T, Enumerable.Range(T.GetLength(1) - 1 - m, m).ToArray(), null, -1);
-                    updatePivot(sb.ToString(), null);
-                }
-=======
                         double ratio = T[i, rhsCol] / a;
                         if (ratio < bestRatio - 1e-12) { bestRatio = ratio; leave = i; }
                     }
@@ -364,48 +224,31 @@
 
                 Pivot(T, leave, entering);
                 basis[leave] = entering;  // ✅ keep basis consistent with tableau
->>>>>>> 6e414161
-            }
-        }
-
+            }
+        }
         #endregion
 
-<<<<<<< HEAD
-        #region Core Operations and Output
-
-=======
         #region Core ops / printing
->>>>>>> 6e414161
         private static void Pivot(double[,] T, int row, int col)
         {
             int R = T.GetLength(0);
             int C = T.GetLength(1);
 
             double piv = T[row, col];
-            if (Math.Abs(piv) < Eps)
-                throw new Exception("Pivot element is zero or too close to zero.");
-
-            for (int j = 0; j < C; j++)
-                T[row, j] /= piv;
+            for (int j = 0; j < C; j++) T[row, j] /= piv;
 
             for (int i = 0; i < R; i++)
             {
                 if (i == row) continue;
                 double f = T[i, col];
-                for (int j = 0; j < C; j++)
-                    T[i, j] -= f * T[row, j];
+                for (int j = 0; j < C; j++) T[i, j] -= f * T[row, j];
             }
         }
 
         private static void AppendTableau(StringBuilder sb, double[,] T, int[] basis, string[] varNames, int iter)
         {
-<<<<<<< HEAD
-            int m = T.GetLength(0) - 1; // constraints count
-            int ns = T.GetLength(1) - 1; // variables + slacks count
-=======
             int m = T.GetLength(0) - 1;         // constraints
             int ns = T.GetLength(1) - 1;        // columns excluding RHS
->>>>>>> 6e414161
             int colWidth = 12;
 
             string PadString(string s) => s.PadLeft(colWidth);
@@ -414,8 +257,7 @@
             sb.AppendLine($"DUAL SIMPLEX TABLEAU Iteration {iter}");
 
             sb.Append(PadString("Basis"));
-            for (int j = 0; j < ns; j++)
-                sb.Append(PadString(varNames != null ? varNames[j] : $"v{j + 1}"));
+            for (int j = 0; j < ns; j++) sb.Append(PadString(varNames[j]));
             sb.Append(PadString("RHS"));
             sb.AppendLine();
 
@@ -424,20 +266,15 @@
 
             // z row
             sb.Append(PadString("z"));
-            for (int j = 0; j < ns; j++)
-                sb.Append(PadDouble(T[m, j]));
+            for (int j = 0; j < ns; j++) sb.Append(PadDouble(T[m, j]));
             sb.Append(PadDouble(T[m, ns]));
             sb.AppendLine();
 
-            // constraints rows
+            // constraints
             for (int i = 0; i < m; i++)
             {
-                string basisName = (basis != null && varNames != null && basis.Length > i && basis[i] < varNames.Length)
-                    ? varNames[basis[i]]
-                    : $"b{i + 1}";
-                sb.Append(PadString(basisName));
-                for (int j = 0; j < ns; j++)
-                    sb.Append(PadDouble(T[i, j]));
+                sb.Append(PadString(varNames[basis[i]]));
+                for (int j = 0; j < ns; j++) sb.Append(PadDouble(T[i, j]));
                 sb.Append(PadDouble(T[i, ns]));
                 sb.AppendLine();
             }
@@ -446,43 +283,32 @@
         private static SimplexResult FinalizeReport(StringBuilder report, double[,] T, int[] basis, string[] varNames, string status)
         {
             int m = T.GetLength(0) - 1;
-<<<<<<< HEAD
-            int n = varNames?.Count(v => v.StartsWith("x")) ?? 0;
-=======
             int n = varNames.Count(v => v.StartsWith("x")); // decision variables
->>>>>>> 6e414161
             var x = new double[n];
 
             // Assign RHS to any decision variable that is currently basic
             for (int i = 0; i < m; i++)
             {
-<<<<<<< HEAD
-                if (basis[i] < n)
-                    x[basis[i]] = T[i, T.GetLength(1) - 1];
-=======
                 int basicCol = basis[i];
                 if (basicCol < n)
                 {
                     x[basicCol] = T[i, T.GetLength(1) - 1];
                 }
->>>>>>> 6e414161
             }
 
             double z = T[m, T.GetLength(1) - 1];
 
             report.AppendLine($"\nStatus: {status}");
-            for (int j = 0; j < n; j++)
-                report.AppendLine($"  x{j + 1} = {Math.Round(x[j], 6):0.######}");
-            report.AppendLine($"  z* = {Math.Round(z, 6):0.######}");
+            for (int j = 0; j < n; j++) report.AppendLine($"  x{j + 1} = {Math.Round(x[j], 3):0.###}");
+            report.AppendLine($"  z* = {Math.Round(z, 3):0.###}");
 
             var summary = new StringBuilder();
             summary.AppendLine($"Status: {status}");
-            summary.AppendLine($"z* = {Math.Round(z, 6):0.######}");
-            summary.AppendLine("x* = [" + string.Join(", ", x.Select(v => Math.Round(v, 6))) + "]");
+            summary.AppendLine($"z* = {Math.Round(z, 3):0.###}");
+            summary.AppendLine("x* = [" + string.Join(", ", x.Select(v => Math.Round(v, 3))) + "]");
 
             return new SimplexResult { Report = report.ToString(), Summary = summary.ToString() };
         }
-
         #endregion
     }
 }